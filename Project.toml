name = "COSMO"
uuid = "1e616198-aa4e-51ec-90a2-23f7fbd31d8d"
authors = ["Michael <michael@garstka.org>"]
version = "0.8.2"

[deps]
AMD = "14f7f29c-3bd6-536c-9a0b-7339e30b5a3e"
COSMOAccelerators = "bbd8fffe-5ad0-4d78-a55e-85575421b4ac"
DataStructures = "864edb3b-99cc-5e75-8d2d-829cb0a9cfe8"
IterTools = "c8e1da08-722c-5040-9ed9-7db0dc04731e"
LinearAlgebra = "37e2e46d-f89d-539d-b4ee-838fcccc9c8e"
MathOptInterface = "b8f27783-ece8-5eb3-8dc8-9495eed66fee"
Pkg = "44cfe95a-1eb2-52ea-b672-e2afdf69b78f"
Printf = "de0858da-6303-5e67-8744-51eddeeeb8d7"
QDLDL = "bfc457fd-c171-5ab7-bd9e-d5dbfc242d63"
Random = "9a3f8284-a2c9-5f02-9a11-845980a1fd5c"
Reexport = "189a3867-3050-52da-a836-e630ba90ab69"
Requires = "ae029012-a4dd-5104-9daa-d747884805df"
SparseArrays = "2f01184e-e22b-5df5-ae63-d93ebab69eaf"
Statistics = "10745b16-79ce-11e8-11f9-7d13ad32a3b2"
SuiteSparse = "4607b0f0-06f3-5cda-b6b1-a6196a1729e9"
Test = "8dfed614-e22c-5e08-85e1-65c5234f0b40"
UnsafeArrays = "c4a57d5a-5b31-53a6-b365-19f8c011fbd6"

[compat]
AMD = "^0.4.0"
COSMOAccelerators = "^0.1.0"
DataStructures = "^0.17.0, ^0.18.0"
IterTools = "^1"
<<<<<<< HEAD
MathOptInterface = "~0.9.16"
QDLDL = "~0.1.5"
=======
MathOptInterface = "~0.10.7"
>>>>>>> d92a15bd
Reexport = "0.2, ^1"
Requires = "^1"
UnsafeArrays = "0.3, 1"
julia = "^1"

[extras]
IterativeSolvers = "42fd0dbc-a981-5370-80f2-aaf504508153"
LinearMaps = "7a12625a-238d-50fd-b39a-03d52299707e"

[targets]
test = ["IterativeSolvers", "LinearMaps"]<|MERGE_RESOLUTION|>--- conflicted
+++ resolved
@@ -27,12 +27,8 @@
 COSMOAccelerators = "^0.1.0"
 DataStructures = "^0.17.0, ^0.18.0"
 IterTools = "^1"
-<<<<<<< HEAD
-MathOptInterface = "~0.9.16"
 QDLDL = "~0.1.5"
-=======
 MathOptInterface = "~0.10.7"
->>>>>>> d92a15bd
 Reexport = "0.2, ^1"
 Requires = "^1"
 UnsafeArrays = "0.3, 1"
