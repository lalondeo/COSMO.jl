--- conflicted
+++ resolved
@@ -127,33 +127,18 @@
 
 	n = cone.sqrt_dim
 
-<<<<<<< HEAD
     # handle 1D case
     if length(x) == 1
-        x = max.(x,zero(T))
+        x = max.(x, zero(T))
     else
         # symmetrized square view of x
-        X    = reshape(x,n,n)
+        X    = reshape(x, n, n)
         symmetrize!(X)
         s,U  = eigen!(Symmetric(X))
         # X .= U*Diagonal(max.(s, 0.0))*U'
         BLAS.gemm!('N', 'T', 1.0, U*Diagonal(max.(s, 0.0)), U, 0.0, X)
     end
     return nothing
-=======
-	# handle 1D case
-	if length(x) == 1
-		x = max.(x, zero(T))
-	else
-		# symmetrized square view of x
-		X    = reshape(x, n, n)
-		@. X = 0.5 * (X + X')
-		s, U  = eigen!(Symmetric(X))
-		# X .= U*Diagonal(max.(s, 0.0))*U'
-		BLAS.gemm!('N', 'T', 1.0, U*Diagonal(max.(s, 0.0)), U, 0.0, X)
-	end
-	return nothing
->>>>>>> d8998bd1
 end
 
 function in_dual(x::SplitView{T}, cone::PsdCone{T}, tol::T) where{T}
